--- conflicted
+++ resolved
@@ -43,15 +43,10 @@
 
 @dataclass(frozen=False)
 class DatasetConfig:
-<<<<<<< HEAD
     dataset_path_root: Path
     domains: List[str]
-=======
-    data_path: Path
-    label_path: Path
     train_val_domains: List[str]
     test_domains: List[str]
->>>>>>> 15d64ac3
     lazy: bool
     rand_augment: Tuple[float, float]
 
@@ -78,23 +73,20 @@
             partition: DatasetPartition
     ) -> None:
         super().__init__()
-        self.data_path = config.data_path
-        self.label_path = config.label_path
+
         self.lazy = config.lazy
         self.partition = partition
-<<<<<<< HEAD
+        self.config = config
 
         if not config.dataset_path_root.exists():
             data_path = self.download(config.dataset_path_root.parent.name)
             self.config.dataset_path_root = Path(data_path)
 
-=======
         self.domains = (
             config.test_domains
             if partition is DatasetPartition.TEST
             else config.train_val_domains
         )
->>>>>>> 15d64ac3
         self.domain_data_map = self._fetch_data()
 
         self.len = sum(
@@ -164,14 +156,8 @@
 
 
     def _fetch_data(self) -> Mapping[str, List[ImageReader]]:
-<<<<<<< HEAD
         data_root_path = self.config.dataset_path_root
         domain_labels = self.config.domains
-=======
-        data_root_path = self.data_path
-        data_reference_path = self.label_path
-        domain_labels = self.domains
->>>>>>> 15d64ac3
 
         referance_label_map = defaultdict(list)
 
@@ -219,15 +205,9 @@
             raise ValueError('Test dataset is not supported')
 
     def _fetch_data(self) -> Mapping[str, List[ImageReader]]:
-<<<<<<< HEAD
         data_root_path = self.config.dataset_path_root
         domain_names = self.config.domains
         
-=======
-        data_root_path = self.data_path
-        domain_names = self.domains
-
->>>>>>> 15d64ac3
         reference_label_map = defaultdict(list)
 
         for domain in domain_names:
