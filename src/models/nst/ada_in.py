from __future__ import annotations

import torch
import torch.nn as nn

from ..base import NNModule

from .base import StyleTransfer_X, StyleTransfer_Y, StyleTransferModel

__all__ = ['AdaINEncoder', 'AdaINDecoder', 'AdaINModel']


class AdaINEncoder(nn.Module, NNModule[torch.Tensor, torch.Tensor]):
    """
    Parameters
    ----------
    wpath : str, optional
        If given, loads the weights of the encoder from the provided path.
    """
    def __init__(self, *, wpath: str | None = None):
        super().__init__()
        # https://drive.google.com/u/0/uc?id=1EpkBA2K2eYILDSyPTt0fztz59UjAIpZU&export=download

        self.net = nn.Sequential(
            nn.Conv2d(in_channels=3, out_channels=3, kernel_size=1),
            nn.ReflectionPad2d(padding=1),
            nn.Conv2d(in_channels=3, out_channels=64, kernel_size=3),
            nn.ReLU(inplace=True),  # First layer from which Style Loss is calculated
            nn.ReflectionPad2d(padding=1),
            nn.Conv2d(in_channels=64, out_channels=64, kernel_size=3),
            nn.ReLU(inplace=True),
            nn.MaxPool2d(kernel_size=2, stride=2, padding=0, ceil_mode=True),
            nn.ReflectionPad2d(padding=1),
            nn.Conv2d(in_channels=64, out_channels=128, kernel_size=3),
            nn.ReLU(inplace=True),  # Second layer from which Style Loss is calculated
            nn.ReflectionPad2d(padding=1),
            nn.Conv2d(in_channels=128, out_channels=128, kernel_size=3),
            nn.ReLU(inplace=True),
            nn.MaxPool2d(kernel_size=2, stride=2, padding=0, ceil_mode=True),
            nn.ReflectionPad2d(padding=1),  # Third layer from which Style Loss is calculated
            nn.Conv2d(in_channels=128, out_channels=256, kernel_size=3),
            nn.ReLU(inplace=True),
            nn.ReflectionPad2d(padding=1),
            nn.Conv2d(in_channels=256, out_channels=256, kernel_size=3),
            nn.ReLU(inplace=True),
            nn.ReflectionPad2d(padding=1),
            nn.Conv2d(in_channels=256, out_channels=256, kernel_size=3),
            nn.ReLU(inplace=True),
            nn.ReflectionPad2d(padding=1),
            nn.Conv2d(in_channels=256, out_channels=256, kernel_size=3),
            nn.ReLU(inplace=True),
            nn.MaxPool2d(kernel_size=2, stride=2, padding=0, ceil_mode=True),
            nn.ReflectionPad2d(padding=1),
            nn.Conv2d(in_channels=256, out_channels=512, kernel_size=3),
            nn.ReLU(inplace=True),  # This is Relu 4.1 The output layer of the encoder.
            nn.ReflectionPad2d(padding=1),
            nn.Conv2d(in_channels=512, out_channels=512, kernel_size=3),
            nn.ReLU(inplace=True),
            nn.ReflectionPad2d(padding=1),
            nn.Conv2d(in_channels=512, out_channels=512, kernel_size=3),
            nn.ReLU(inplace=True),
            nn.ReflectionPad2d(padding=1),
            nn.Conv2d(in_channels=512, out_channels=512, kernel_size=3),
            nn.ReLU(inplace=True),
            nn.MaxPool2d(kernel_size=2, stride=2, padding=0, ceil_mode=True),
            nn.ReflectionPad2d(padding=1),
            nn.Conv2d(in_channels=512, out_channels=512, kernel_size=3),
            nn.ReLU(inplace=True),
            nn.ReflectionPad2d(padding=1),
            nn.Conv2d(in_channels=512, out_channels=512, kernel_size=3),
            nn.ReLU(inplace=True),
            nn.ReflectionPad2d(padding=1),
            nn.Conv2d(in_channels=512, out_channels=512, kernel_size=3),
            nn.ReLU(inplace=True),
            nn.ReflectionPad2d(padding=1),
            nn.Conv2d(in_channels=512, out_channels=512, kernel_size=3),
            nn.ReLU(inplace=True),
        )

<<<<<<< HEAD
        self.load_weights(wpath)
        
=======
        if wpath is not None:
            self.load_weights(wpath)

    def load_weights(self, path: str) -> None:
        """
        Loads the weights for the VGG19 model from a given path.
        """
        self.vgg19.load_state_dict(torch.load(path))
>>>>>>> 507929f7

    def get_states(self, batch: torch.Tensor) -> list[torch.Tensor]:
        """
        Similar to :meth:`torch.nn.Module.__call__`, but returns the output of
        each intermediate layer; the last output is the same as the result of
        :meth:`torch.nn.Module.__call__`.
        """
        states = []
        for i, layer in enumerate(self.net):
            batch = layer(batch)

            if i in [3, 10, 17, 30]:
                states.append(batch)

        return states

    def forward(self, x: torch.Tensor) -> torch.Tensor:
        return self.get_states(x)[-1]


class AdaINDecoder(nn.Module, NNModule[torch.Tensor, torch.Tensor]):
    """
    Parameters
    ----------
    wpath : str, optional
        If given, loads the weights of the decoder from the provided path.
    """
    def __init__(self, *, wpath: str | None = None):
        super().__init__()

        # https://drive.google.com/u/0/uc?id=1bMfhMMwPeXnYSQI6cDWElSZxOxc6aVyr&export=download

        self.padding = nn.ReflectionPad2d(padding=1)  # Using reflection padding as described in vgg19
        self.UpSample = nn.Upsample(scale_factor=2, mode="nearest")

        self.conv4_1 = nn.Conv2d(in_channels=512, out_channels=256, kernel_size=3, stride=1, padding=0)

        self.conv3_1 = nn.Conv2d(in_channels=256, out_channels=256, kernel_size=3, stride=1, padding=0)
        self.conv3_2 = nn.Conv2d(in_channels=256, out_channels=256, kernel_size=3, stride=1, padding=0)
        self.conv3_3 = nn.Conv2d(in_channels=256, out_channels=256, kernel_size=3, stride=1, padding=0)
        self.conv3_4 = nn.Conv2d(in_channels=256, out_channels=128, kernel_size=3, stride=1, padding=0)

        self.conv2_1 = nn.Conv2d(in_channels=128, out_channels=128, kernel_size=3, stride=1, padding=0)
        self.conv2_2 = nn.Conv2d(in_channels=128, out_channels=64, kernel_size=3, stride=1, padding=0)

        self.conv1_1 = nn.Conv2d(in_channels=64, out_channels=64, kernel_size=3, stride=1, padding=0)
        self.conv1_2 = nn.Conv2d(in_channels=64, out_channels=3, kernel_size=3, stride=1, padding=0)


        self.net = nn.Sequential(
            self.padding,
            self.conv4_1,
            nn.ReLU(inplace=True),
            self.UpSample,

            self.padding,
            self.conv3_1,
            nn.ReLU(inplace=True),

            self.padding,
            self.conv3_2,
            nn.ReLU(inplace=True),

            self.padding,
            self.conv3_3,
            nn.ReLU(inplace=True),

            self.padding,
            self.conv3_4,
            nn.ReLU(inplace=True),
            self.UpSample,

            self.padding,
            self.conv2_1,
            nn.ReLU(inplace=True),

            self.padding,
            self.conv2_2,
            nn.ReLU(inplace=True),
            self.UpSample,

            self.padding,
            self.conv1_1,
            nn.ReLU(inplace=True),

            self.padding,
            self.conv1_2,
        )

        if wpath is not None:
            self.load_weights(wpath)

    def forward(self, x: torch.Tensor):
        return self.net(x)

<<<<<<< HEAD

=======
    def load_weights(self, path: str) -> None:
        """
        Loads the weights for the VGG19 model from a given path.
        """
        self.net.load_state_dict(torch.load(path))
>>>>>>> 507929f7

class AdaINModel(nn.Module, StyleTransferModel):
    """
    Represents an AdaIN (Adaptive Instance Normalization) [1]_ style transfer model for images.

    Parameters
    ----------
    encoder : AdaINEncoder
        The encoder model to use in the network.
    decoder : AdaINDecoder
        The decoder model to use in the network.
    alpha : float, default 1.0
        The interpolation coefficient between the content features and the style features.

    References
    ----------
    .. [1] Xun Huang and Serge Belongie. 2017. Arbitrary style transfer in real-time with adaptive
       instance normalization. In *CVPR*. 1501--1510. <https://doi.org/10.48550/arXiv.1703.06868>
    """
    def __init__(
        self,
        encoder: AdaINEncoder,
        decoder: AdaINDecoder,
        *,
        alpha: float = 1.0,
    ) -> None:
        super().__init__()

        self.encoder = encoder
        self.decoder = decoder

        self.alpha = alpha

    def ada_in(self, content: torch.Tensor, style: torch.Tensor, eps: float = 1e-5) -> torch.Tensor:
        content_std, content_mean = torch.std_mean(content, dim=(-2, -1), keepdim=True)
        style_std, style_mean = torch.std_mean(style, dim=(-2, -1), keepdim=True)

        return style_std * (content - content_mean) / (content_std + eps) + style_mean

    def forward(self, x: StyleTransfer_X) -> StyleTransfer_Y:
        # forward for validation and testing
        enc_style = self.encoder(x['style'])
        enc_content = self.encoder(x['content'])
        alpha = self.alpha

        enc_applied = alpha * self.ada_in(enc_content, enc_style) + (1 - alpha) * enc_content
        return self.decoder(enc_applied)<|MERGE_RESOLUTION|>--- conflicted
+++ resolved
@@ -77,10 +77,6 @@
             nn.ReLU(inplace=True),
         )
 
-<<<<<<< HEAD
-        self.load_weights(wpath)
-        
-=======
         if wpath is not None:
             self.load_weights(wpath)
 
@@ -89,7 +85,6 @@
         Loads the weights for the VGG19 model from a given path.
         """
         self.vgg19.load_state_dict(torch.load(path))
->>>>>>> 507929f7
 
     def get_states(self, batch: torch.Tensor) -> list[torch.Tensor]:
         """
@@ -185,15 +180,12 @@
     def forward(self, x: torch.Tensor):
         return self.net(x)
 
-<<<<<<< HEAD
-
-=======
-    def load_weights(self, path: str) -> None:
+    def load_weights(self, path)-> None:
         """
         Loads the weights for the VGG19 model from a given path.
         """
-        self.net.load_state_dict(torch.load(path))
->>>>>>> 507929f7
+        if path is not None:
+            self.net.load_state_dict(torch.load(path))
 
 class AdaINModel(nn.Module, StyleTransferModel):
     """
