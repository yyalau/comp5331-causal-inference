from __future__ import annotations
import os

import torch
import torch.nn as nn

from ..base import NNModule

from .base import StyleTransfer_X, StyleTransfer_Y, StyleTransferModel, PretrainedNNModule

__all__ = ['AdaINEncoder', 'AdaINDecoder', 'AdaINModel']


class AdaINEncoder(nn.Module, PretrainedNNModule):
    """
    Parameters
    ----------
    pretrain : bool, default True
        If `True`, loads the weights of the encoder from online.
    wpath : str, optional
        If given, loads the weights of the encoder from the provided path.
    """
<<<<<<< HEAD
    
    def __init__(self, *, pretrain: bool = False, freeze: bool = False):
=======
>>>>>>> ca6b17ee

    def __init__(self, *, pretrain: bool = False):
        super().__init__()

        self.default_wpath: str = "weights/vgg19/vgg_normalised.pth"
        self.default_url: str = "https://drive.google.com/u/0/uc?id=1EpkBA2K2eYILDSyPTt0fztz59UjAIpZU&export=download"

        self._pretrain = pretrain

        vgg = nn.Sequential(
            nn.Conv2d(in_channels=3, out_channels=3, kernel_size=1),
            nn.ReflectionPad2d(padding=1),
            nn.Conv2d(in_channels=3, out_channels=64, kernel_size=3),
            nn.ReLU(inplace=True),  # First layer from which Style Loss is calculated
            nn.ReflectionPad2d(padding=1),
            
            nn.Conv2d(in_channels=64, out_channels=64, kernel_size=3),
            nn.ReLU(inplace=True),
            nn.MaxPool2d(kernel_size=2, stride=2, padding=0, ceil_mode=True),
            nn.ReflectionPad2d(padding=1),
            nn.Conv2d(in_channels=64, out_channels=128, kernel_size=3),
            nn.ReLU(inplace=True),  # Second layer from which Style Loss is calculated
            
            nn.ReflectionPad2d(padding=1),
            nn.Conv2d(in_channels=128, out_channels=128, kernel_size=3),
            nn.ReLU(inplace=True),
            nn.MaxPool2d(kernel_size=2, stride=2, padding=0, ceil_mode=True),
            nn.ReflectionPad2d(padding=1),  # Third layer from which Style Loss is calculated
            nn.Conv2d(in_channels=128, out_channels=256, kernel_size=3),
            
            nn.ReLU(inplace=True),
            nn.ReflectionPad2d(padding=1),
            nn.Conv2d(in_channels=256, out_channels=256, kernel_size=3),
            nn.ReLU(inplace=True),
            nn.ReflectionPad2d(padding=1),
            
            nn.Conv2d(in_channels=256, out_channels=256, kernel_size=3),
            nn.ReLU(inplace=True),
            nn.ReflectionPad2d(padding=1),
            nn.Conv2d(in_channels=256, out_channels=256, kernel_size=3),
            nn.ReLU(inplace=True),
            nn.MaxPool2d(kernel_size=2, stride=2, padding=0, ceil_mode=True),
            
            nn.ReflectionPad2d(padding=1),
            nn.Conv2d(in_channels=256, out_channels=512, kernel_size=3),
            nn.ReLU(inplace=True),  # This is Relu 4.1 The output layer of the encoder.
            nn.ReflectionPad2d(padding=1),
            nn.Conv2d(in_channels=512, out_channels=512, kernel_size=3),
            
            nn.ReLU(inplace=True),
            nn.ReflectionPad2d(padding=1),
            nn.Conv2d(in_channels=512, out_channels=512, kernel_size=3),
            nn.ReLU(inplace=True),
            nn.ReflectionPad2d(padding=1),
            
            nn.Conv2d(in_channels=512, out_channels=512, kernel_size=3),
            nn.ReLU(inplace=True),
            nn.MaxPool2d(kernel_size=2, stride=2, padding=0, ceil_mode=True),
            nn.ReflectionPad2d(padding=1),
            nn.Conv2d(in_channels=512, out_channels=512, kernel_size=3),
            
            nn.ReLU(inplace=True),
            nn.ReflectionPad2d(padding=1),
            nn.Conv2d(in_channels=512, out_channels=512, kernel_size=3),
            nn.ReLU(inplace=True),
            nn.ReflectionPad2d(padding=1),

            nn.Conv2d(in_channels=512, out_channels=512, kernel_size=3),
            nn.ReLU(inplace=True),
            nn.ReflectionPad2d(padding=1),
            nn.Conv2d(in_channels=512, out_channels=512, kernel_size=3),
            nn.ReLU(inplace=True),
        )
<<<<<<< HEAD
        
        self.load_pretrain(pretrain=pretrain, net = vgg)
        self.net = vgg[:31]
=======


        self.load_pretrain(pretrain=pretrain)
>>>>>>> ca6b17ee

        if freeze:
            for param in self.parameters(): param.requires_grad = False
                
    @property
    def pretrain(self) -> bool:
        return self._pretrain

    def get_states(self, batch: torch.Tensor) -> list[torch.Tensor]:
        """
        Similar to :meth:`torch.nn.Module.__call__`, but returns the output of
        each intermediate layer; the last output is the same as the result of
        :meth:`torch.nn.Module.__call__`.
        """
        states = []
        for i, layer in enumerate(self.net):
            batch = layer(batch)
            if i in [3, 10, 17, 30]:
                states.append(batch)

        return states

    def forward(self, x: torch.Tensor) -> torch.Tensor:
        return self.get_states(x)[-1]


class AdaINDecoder(nn.Module, PretrainedNNModule):
    """
    Parameters
    ----------
    pretrain : bool, default True
        If `True`, loads the weights of the decoder from online.
    wpath : str, optional
        If given, loads the weights of the decoder from the provided path.
    """

    def __init__(self, *, pretrain: bool = False, wpath: str | None = None):
        super().__init__()

        self.default_wpath = "weights/decoder/decoder.pth"
        self.default_url = "https://drive.google.com/u/0/uc?id=1bMfhMMwPeXnYSQI6cDWElSZxOxc6aVyr&export=download"

        self._pretrain = pretrain
        self._wpath = wpath


        self.padding = nn.ReflectionPad2d(padding=1)  # Using reflection padding as described in vgg19
        self.UpSample = nn.Upsample(scale_factor=2, mode="nearest")

        self.conv4_1 = nn.Conv2d(in_channels=512, out_channels=256, kernel_size=3, stride=1, padding=0)

        self.conv3_1 = nn.Conv2d(in_channels=256, out_channels=256, kernel_size=3, stride=1, padding=0)
        self.conv3_2 = nn.Conv2d(in_channels=256, out_channels=256, kernel_size=3, stride=1, padding=0)
        self.conv3_3 = nn.Conv2d(in_channels=256, out_channels=256, kernel_size=3, stride=1, padding=0)
        self.conv3_4 = nn.Conv2d(in_channels=256, out_channels=128, kernel_size=3, stride=1, padding=0)

        self.conv2_1 = nn.Conv2d(in_channels=128, out_channels=128, kernel_size=3, stride=1, padding=0)
        self.conv2_2 = nn.Conv2d(in_channels=128, out_channels=64, kernel_size=3, stride=1, padding=0)

        self.conv1_1 = nn.Conv2d(in_channels=64, out_channels=64, kernel_size=3, stride=1, padding=0)
        self.conv1_2 = nn.Conv2d(in_channels=64, out_channels=3, kernel_size=3, stride=1, padding=0)


        self.net = nn.Sequential(
            self.padding,
            self.conv4_1,
            nn.ReLU(inplace=True),
            self.UpSample,

            self.padding,
            self.conv3_1,
            nn.ReLU(inplace=True),

            self.padding,
            self.conv3_2,
            nn.ReLU(inplace=True),

            self.padding,
            self.conv3_3,
            nn.ReLU(inplace=True),

            self.padding,
            self.conv3_4,
            nn.ReLU(inplace=True),
            self.UpSample,

            self.padding,
            self.conv2_1,
            nn.ReLU(inplace=True),

            self.padding,
            self.conv2_2,
            nn.ReLU(inplace=True),
            self.UpSample,

            self.padding,
            self.conv1_1,
            nn.ReLU(inplace=True),

            self.padding,
            self.conv1_2,
        )

        self.load_pretrain(pretrain=pretrain, net = self.net)

    @property
    def pretrain(self) -> bool:
        return self._pretrain

    def forward(self, x: torch.Tensor):
        return self.net(x)


class AdaINModel(nn.Module, StyleTransferModel):
    """
    Represents an AdaIN (Adaptive Instance Normalization) [1]_ style transfer model for images.

    Parameters
    ----------
    encoder : AdaINEncoder
        The encoder model to use in the network.
    decoder : AdaINDecoder
        The decoder model to use in the network.
    alpha : float, default 1.0
        The interpolation coefficient between the content features and the style features.

    References
    ----------
    .. [1] Xun Huang and Serge Belongie. 2017. Arbitrary style transfer in real-time with adaptive
       instance normalization. In *CVPR*. 1501--1510. <https://doi.org/10.48550/arXiv.1703.06868>
    """
    def __init__(
        self,
        encoder: AdaINEncoder,
        decoder: AdaINDecoder,
        *,
        alpha: float = 1.0,
        ckpt_path: str | None = None,
    ) -> None:
        super().__init__()

        self._encoder = encoder
        self._decoder = decoder

        self._alpha = alpha

        self.load_ckpt(ckpt_path)

    @property
    def encoder(self) -> AdaINEncoder:
        return self._encoder

    @property
    def decoder(self) -> AdaINDecoder:
        return self._decoder

    @property
    def alpha(self) -> float:
        return self._alpha

    def ada_in(self, content: torch.Tensor, style: torch.Tensor, eps: float = 1e-5) -> torch.Tensor:
        content_std, content_mean = torch.std_mean(content, dim=(-2, -1), keepdim=True)
        style_std, style_mean = torch.std_mean(style, dim=(-2, -1), keepdim=True)

        return style_std * (content - content_mean) / (content_std + eps) + style_mean

    def forward(self, x: StyleTransfer_X) -> StyleTransfer_Y:
        # forward for validation and testing
        enc_style = self.encoder(x['style'])
        enc_content = self.encoder(x['content'])
        alpha = self.alpha

        enc_applied = alpha * self.ada_in(enc_content, enc_style) + (1 - alpha) * enc_content
        return self.decoder(enc_applied)

    def load_ckpt(self, ckpt_path: str | None) -> None:
        """
        Loads the weights for the model from a given path.
        """
        if ckpt_path is None:
            return
        if not os.path.exists(ckpt_path):
            raise ValueError(f'`ckpt_path` does not exist: {ckpt_path}')

        state_dict = torch.load(ckpt_path)['state_dict']
        # state_dict = {k.replace('network.', ''): v for k, v in state_dict.items()}
<<<<<<< HEAD
        
        if (self._encoder.pretrain or self._decoder.pretrain ) and  ckpt_path is not None:
            raise ValueError('Cannot load pre-trained weights and checkpoint weights at the same time.')
        
=======

>>>>>>> ca6b17ee
        self._encoder.load_state_dict({
            k.replace('network._encoder.', ''): v for k, v in state_dict.items() if k.startswith('network._encoder')
        })
        self._decoder.load_state_dict({
            k.replace('network._decoder.', ''): v for k, v in state_dict.items() if k.startswith('network._decoder')
        })<|MERGE_RESOLUTION|>--- conflicted
+++ resolved
@@ -20,11 +20,8 @@
     wpath : str, optional
         If given, loads the weights of the encoder from the provided path.
     """
-<<<<<<< HEAD
     
     def __init__(self, *, pretrain: bool = False, freeze: bool = False):
-=======
->>>>>>> ca6b17ee
 
     def __init__(self, *, pretrain: bool = False):
         super().__init__()
@@ -98,15 +95,9 @@
             nn.Conv2d(in_channels=512, out_channels=512, kernel_size=3),
             nn.ReLU(inplace=True),
         )
-<<<<<<< HEAD
         
         self.load_pretrain(pretrain=pretrain, net = vgg)
         self.net = vgg[:31]
-=======
-
-
-        self.load_pretrain(pretrain=pretrain)
->>>>>>> ca6b17ee
 
         if freeze:
             for param in self.parameters(): param.requires_grad = False
@@ -293,14 +284,10 @@
 
         state_dict = torch.load(ckpt_path)['state_dict']
         # state_dict = {k.replace('network.', ''): v for k, v in state_dict.items()}
-<<<<<<< HEAD
         
         if (self._encoder.pretrain or self._decoder.pretrain ) and  ckpt_path is not None:
             raise ValueError('Cannot load pre-trained weights and checkpoint weights at the same time.')
         
-=======
-
->>>>>>> ca6b17ee
         self._encoder.load_state_dict({
             k.replace('network._encoder.', ''): v for k, v in state_dict.items() if k.startswith('network._encoder')
         })
