--- conflicted
+++ resolved
@@ -23,7 +23,6 @@
 class ViT_wrapper(nn.Module, ERMModel):
 
     def __init__(
-<<<<<<< HEAD
             self,
             *,
             image_size: int,
@@ -40,23 +39,6 @@
             # emb_dropout_rate: float = 0.,
             # pretrained = True
         ):
-=======
-        self,
-        *,
-        image_size: int,
-        num_classes: int,
-        # dim: int,
-        # depth: int,
-        # heads: int,
-        # mlp_dim: int,
-        # pool: Literal['cls', 'mean'] = 'cls',
-        # channels: int = 3,
-        # dim_head: int = 64,
-        # dropout_rate: float = 0.,
-        # emb_dropout_rate: float = 0.,
-        # pretrained = True
-    ):
->>>>>>> 3590d7e4
         super().__init__()
 
         self._image_size = image_size
