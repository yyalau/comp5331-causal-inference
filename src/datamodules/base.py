from __future__ import annotations

from abc import abstractmethod

from torch.utils.data import DataLoader
import lightning.pytorch as pl

from ..dataops.dataset import DatasetConfig, DatasetPartition, DatasetOutput, ImageDataset, OfficeHomeDataset, PACSDataset, DigitsDGDataset, SupportedDatasets

__all__ = ['BaseDataModule']


<<<<<<< HEAD
class BaseDataModule(pl.LightningDataModule):
    """
    Parameters
    ----------
    dataset_config : DatasetConfig
        The dataset parameters to run.
    max_batches : int | None
        The maximum number of batches to
        train/validate the data before terminating.
        Defaults to None.
    """
    def __init__(self, dataset_config: DatasetConfig, max_batches: int | None = None) -> None:
=======
class BaseDataModule(pl.LightningDataModule, ABC):
    def __init__(self, dataset_config: DatasetConfig, batch_size: int | None = None) -> None:
>>>>>>> a8d3be9f
        super().__init__()

        self.ds_config = dataset_config
        self.batch_size = batch_size
        self.train_ds: ImageDataset
        self.test_ds: ImageDataset
        self.val_ds: ImageDataset
        self.full_ds: ImageDataset

    def setup(self, stage: str):
        ds_name = self.ds_config.dataset_name
        if ds_name == SupportedDatasets.PACS:
            dataset_cls = PACSDataset
        elif ds_name == SupportedDatasets.DIGITS:
            dataset_cls = DigitsDGDataset
        elif ds_name == SupportedDatasets.OFFICE:
            dataset_cls = OfficeHomeDataset
        else:
            raise ValueError(f'Unsupported dataset with name {ds_name}')

        if stage == 'fit':
            self.train_ds = dataset_cls(self.ds_config, partition=DatasetPartition.TRAIN)
            self.val_ds = dataset_cls(self.ds_config, partition=DatasetPartition.VALIDATE)
        elif stage == 'test':
            if ds_name is SupportedDatasets.DIGITS:
                self.test_ds = dataset_cls(self.ds_config, partition=DatasetPartition.VALIDATE)
            else:
                self.test_ds = dataset_cls(self.ds_config, partition=DatasetPartition.TEST)
        else:
            self.full_ds = dataset_cls(self.ds_config, partition=DatasetPartition.ALL)

    @abstractmethod
    def train_dataloader(self) -> DataLoader[DatasetOutput]:
        raise NotImplementedError

    @abstractmethod
    def val_dataloader(self) -> DataLoader[DatasetOutput]:
        raise NotImplementedError

    @abstractmethod
    def test_dataloader(self) -> DataLoader[DatasetOutput]:
        raise NotImplementedError

    @abstractmethod
    def predict_dataloader(self) -> DataLoader[DatasetOutput]:
        raise NotImplementedError<|MERGE_RESOLUTION|>--- conflicted
+++ resolved
@@ -10,7 +10,6 @@
 __all__ = ['BaseDataModule']
 
 
-<<<<<<< HEAD
 class BaseDataModule(pl.LightningDataModule):
     """
     Parameters
@@ -23,10 +22,6 @@
         Defaults to None.
     """
     def __init__(self, dataset_config: DatasetConfig, max_batches: int | None = None) -> None:
-=======
-class BaseDataModule(pl.LightningDataModule, ABC):
-    def __init__(self, dataset_config: DatasetConfig, batch_size: int | None = None) -> None:
->>>>>>> a8d3be9f
         super().__init__()
 
         self.ds_config = dataset_config
